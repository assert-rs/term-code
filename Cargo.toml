[workspace]
resolver = "2"

[workspace.package]
repository = "REPOSITORY"
license = "MIT OR Apache-2.0"
edition = "2021"
rust-version = "1.74"  # MSRV
include = [
  "build.rs",
  "src/**/*",
  "Cargo.toml",
  "Cargo.lock",
  "LICENSE*",
  "README.md",
  "benches/**/*",
  "examples/**/*"
]

[workspace.lints.rust]
rust_2018_idioms = { level = "warn", priority = -1 }
unreachable_pub = "warn"
unsafe_op_in_unsafe_fn = "warn"
unused_lifetimes = "warn"
unused_macro_rules = "warn"
unused_qualifications = "warn"

[workspace.lints.clippy]
bool_assert_comparison = "allow"
branches_sharing_code = "allow"
checked_conversions = "warn"
collapsible_else_if = "allow"
create_dir = "warn"
dbg_macro = "warn"
debug_assert_with_mut_call = "warn"
doc_markdown = "warn"
empty_enum = "warn"
enum_glob_use = "warn"
expl_impl_clone_on_copy = "warn"
explicit_deref_methods = "warn"
explicit_into_iter_loop = "warn"
fallible_impl_from = "warn"
filter_map_next = "warn"
flat_map_option = "warn"
float_cmp_const = "warn"
fn_params_excessive_bools = "warn"
from_iter_instead_of_collect = "warn"
if_same_then_else = "allow"
implicit_clone = "warn"
imprecise_flops = "warn"
inconsistent_struct_constructor = "warn"
inefficient_to_string = "warn"
infinite_loop = "warn"
invalid_upcast_comparisons = "warn"
large_digit_groups = "warn"
large_stack_arrays = "warn"
large_types_passed_by_value = "warn"
let_and_return = "allow"  # sometimes good to name what you are returning
linkedlist = "warn"
lossy_float_literal = "warn"
macro_use_imports = "warn"
mem_forget = "warn"
mutex_integer = "warn"
needless_continue = "warn"
needless_for_each = "warn"
negative_feature_names = "warn"
path_buf_push_overwrite = "warn"
ptr_as_ptr = "warn"
rc_mutex = "warn"
redundant_feature_names = "warn"
ref_option_ref = "warn"
rest_pat_in_fully_bound_structs = "warn"
same_functions_in_if_condition = "warn"
self_named_module_files = "warn"
semicolon_if_nothing_returned = "warn"
str_to_string = "warn"
string_add = "warn"
string_add_assign = "warn"
string_lit_as_bytes = "warn"
string_to_string = "warn"
todo = "warn"
trait_duplication_in_bounds = "warn"
verbose_file_reads = "warn"
wildcard_imports = "warn"
zero_sized_map_values = "warn"

[package]
<<<<<<< HEAD
name = "proc-exit"
version = "2.0.2"
description = "Exit codes for process termination"
authors = ["Ed Page <eopage@gmail.com>"]
repository = "https://github.com/rust-cli/proc-exit"
documentation = "https://docs.rs/proc-exit"
readme = "README.md"
categories = ["command-line-interface", "os"]
keywords = ["cli", "exit-codes", "sysexit"]
=======
name = "PROJECT"
version = "0.0.1"
description = "DESCRIPTION"
categories = []
keywords = []
repository.workspace = true
>>>>>>> 87d9ae55
license.workspace = true
edition.workspace = true
rust-version.workspace = true
include.workspace = true

[package.metadata.docs.rs]
all-features = true
rustdoc-args = ["--cfg", "docsrs"]

[package.metadata.release]
pre-release-replacements = [
  {file="CHANGELOG.md", search="Unreleased", replace="{{version}}", min=1},
  {file="CHANGELOG.md", search="\\.\\.\\.HEAD", replace="...{{tag_name}}", exactly=1},
  {file="CHANGELOG.md", search="ReleaseDate", replace="{{date}}", min=1},
  {file="CHANGELOG.md", search="<!-- next-header -->", replace="<!-- next-header -->\n## [Unreleased] - ReleaseDate\n", exactly=1},
  {file="CHANGELOG.md", search="<!-- next-url -->", replace="<!-- next-url -->\n[Unreleased]: https://github.com/rust-cli/proc-exit/compare/{{tag_name}}...HEAD", exactly=1},
]
[features]
default = []

[dependencies]

[dev-dependencies]

[lints]
workspace = true<|MERGE_RESOLUTION|>--- conflicted
+++ resolved
@@ -2,7 +2,7 @@
 resolver = "2"
 
 [workspace.package]
-repository = "REPOSITORY"
+repository = "https://github.com/rust-cli/proc-exit"
 license = "MIT OR Apache-2.0"
 edition = "2021"
 rust-version = "1.74"  # MSRV
@@ -85,24 +85,15 @@
 zero_sized_map_values = "warn"
 
 [package]
-<<<<<<< HEAD
 name = "proc-exit"
 version = "2.0.2"
 description = "Exit codes for process termination"
 authors = ["Ed Page <eopage@gmail.com>"]
-repository = "https://github.com/rust-cli/proc-exit"
 documentation = "https://docs.rs/proc-exit"
 readme = "README.md"
 categories = ["command-line-interface", "os"]
 keywords = ["cli", "exit-codes", "sysexit"]
-=======
-name = "PROJECT"
-version = "0.0.1"
-description = "DESCRIPTION"
-categories = []
-keywords = []
 repository.workspace = true
->>>>>>> 87d9ae55
 license.workspace = true
 edition.workspace = true
 rust-version.workspace = true
